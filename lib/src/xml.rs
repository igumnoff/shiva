--- conflicted
+++ resolved
@@ -12,140 +12,104 @@
         return Ok(doc);
     }
     fn generate(document: &Document) -> anyhow::Result<(Bytes, HashMap<String, Bytes>)> {
-<<<<<<< HEAD
-        let result = to_string(document).unwrap();
-=======
         let result = to_string(document)?;
->>>>>>> 7f0ecf6c
         Ok((Bytes::from(result), HashMap::new()))
     }
 }
 
 #[cfg(test)]
 mod tests {
-<<<<<<< HEAD
-    use crate::core::{Document, TransformerTrait};
-    use crate::json;
-    use crate::xml;
-    use bytes::Bytes;
-    use std::collections::HashMap;
-    #[test]
-    fn test() -> anyhow::Result<()> {
-        // let document = std::fs::read("test/data/document_xml.xml")?;
-        // let bytes = Bytes::from(document);
-        // // println!("{:?}", document);
-        // let mut images = HashMap::new();
-        // let image_bytes = std::fs::read("test/data/picture.png")?;
-        // images.insert("test/data/picture.png".to_string(), image_bytes);
-        // let parsed = xml::Transformer::parse(&bytes, &HashMap::new());
-        // let document_string = std::str::from_utf8(&bytes)?;
-        // println!("{}", document_string);
-        // assert!(parsed.is_ok());
-        // let parsed_document = parsed.unwrap();
-        // println!("==========================");
-        // println!("{:?}", parsed_document);
-        let document = r#"{"elements":[{"Header":{"level":1,"text":"First header"}},{"Paragraph":{"elements":[{"Text":{"text":"Paragraph  bla bla bla blabla bla bla blabla bla bla blabla bla bla blabla bla bla blabla bla bla blabla bla bla blabla bla bla blabla bla bla","size":8}},{"Text":{"text":"blabla bla bla blabla bla bla blabla bla bla blabla bla bla bla","size":8}}]}},{"List":{"elements":[{"element":{"Text":{"text":"List item 1","size":8}}},{"element":{"Text":{"text":"List item 2","size":8}}},{"element":{"Text":{"text":"List item 3","size":8}}},{"element":{"List":{"elements":[{"element":{"Text":{"text":"List item secode level 1","size":8}}},{"element":{"Text":{"text":"List item secode level 2","size":8}}}],"numbered":true}}},{"element":{"Text":{"text":"List item 4","size":8}}},{"element":{"List":{"elements":[{"element":{"Text":{"text":"List item secode level 3","size":8}}},{"element":{"Text":{"text":"List item secode level 4","size":8}}}],"numbered":true}}},{"element":{"Text":{"text":"List item 5","size":8}}},{"element":{"List":{"elements":[{"element":{"Text":{"text":"List item secode level 5","size":8}}}],"numbered":true}}}],"numbered":true}},{"List":{"elements":[{"element":{"Text":{"text":"List item one","size":8}}},{"element":{"List":{"elements":[{"element":{"Text":{"text":"List item two","size":8}}}],"numbered":false}}},{"element":{"Text":{"text":"List item three","size":8}}},{"element":{"List":{"elements":[{"element":{"Text":{"text":"List item four","size":8}}},{"element":{"Text":{"text":"List item five","size":8}}},{"element":{"List":{"elements":[{"element":{"Text":{"text":"List item zzz","size":8}}}],"numbered":false}}}],"numbered":false}}},{"element":{"Text":{"text":"List item six","size":8}}},{"element":{"List":{"elements":[{"element":{"Text":{"text":"List item seven","size":8}}}],"numbered":false}}}],"numbered":false}},{"Paragraph":{"elements":[{"Image":{"bytes":[],"title":"Picture title1","alt":"Picture alt1","image_type":"Png"}}]}},{"Paragraph":{"elements":[{"Text":{"text":"Bla bla bla ","size":8}},{"Image":{"bytes":[],"title":"Picture title2","alt":"Picture alt2","image_type":"Png"}},{"Text":{"text":" bla. ","size":8}},{"Hyperlink":{"title":"http://example.com","url":"http://example.com","alt":"http://example.com","size":8}},{"Text":{"text":"  ","size":8}},{"Hyperlink":{"title":"Example","url":"http://example.com","alt":"Example","size":8}},{"Text":{"text":" ","size":8}},{"Hyperlink":{"title":"Example","url":"http://example.com","alt":"Example tooltip","size":8}}]}},{"Header":{"level":2,"text":"Second header"}},{"Table":{"headers":[{"element":{"Text":{"text":"Syntax","size":8}},"width":10.0},{"element":{"Text":{"text":"Description","size":8}},"width":10.0}],"rows":[{"cells":[{"element":{"Text":{"text":"Header","size":8}}},{"element":{"Text":{"text":"Title","size":8}}}]},{"cells":[{"element":{"Text":{"text":"Paragraph","size":8}}},{"element":{"Text":{"text":"Text","size":8}}}]}]}},{"Paragraph":{"elements":[{"Text":{"text":"Paragraph2  bla bla bla blabla bla bla blabla bla bla blabla bla bla blabla bla bla blabla bla bla blabla bla bla blabla bla bla blabla bla bla","size":8}},{"Text":{"text":"blabla2 bla bla blabla bla bla blabla bla bla blabla bla bla bla","size":8}}]}}],"page_width":210.0,"page_height":297.0,"left_page_indent":10.0,"right_page_indent":10.0,"top_page_indent":10.0,"bottom_page_indent":10.0,"page_header":[],"page_footer":[]}"#;
-        // println!("{:?}", document);
-        let mut images = HashMap::new();
-        let image_bytes = std::fs::read("test/data/picture.png")?;
-        images.insert("test/data/picture.png".to_string(), image_bytes);
-        let parsed = json::Transformer::parse(&document.as_bytes().into(), &HashMap::new());
-        let document_string = std::str::from_utf8(document.as_bytes())?;
-        println!("{}", document_string);
-        assert!(parsed.is_ok());
-        let parsed_document = parsed.unwrap();
-
-        println!("==========================");
-        let generated_result = xml::Transformer::generate(&parsed_document);
-=======
     use crate::core::{Document, Element, ImageType, TransformerTrait};
     use crate::xml;
     #[test]
     fn test() -> anyhow::Result<()> {
-        let elements = vec![Element::Text {
-            text: "Hello, world!".to_string(),
-            size: 12,
-        },
-        Element::Header { level: 1, text: "123".to_string() },
-        Element::Image {
-            bytes: Default::default(),
-            title: "".to_string(),
-            alt: "".to_string(),
-            image_type: ImageType::Png,
-        },
-        Element::Paragraph {
-            elements: vec![Element::Text {
+        let elements = vec![
+            Element::Text {
                 text: "Hello, world!".to_string(),
                 size: 12,
-            }],
-        },
-        // Element::Table {
-        //     headers: vec![
-        //         TableHeader {
-        //             element: Element::Text {
-        //                 text: "Syntax".to_string(),
-        //                 size: 8,
-        //             },
-        //             width: 10.0,
-        //         },
-        //         TableHeader {
-        //             element: Element::Text {
-        //                 text: "Description".to_string(),
-        //                 size: 8,
-        //             },
-        //             width: 10.0,
-        //         },
-        //     ],
-        //     rows: vec![
-        //         TableRow {
-        //             cells: vec![
-        //                 TableCell {
-        //                     element: Element::Text {
-        //                         text: "Header".to_string(),
-        //                         size: 8,
-        //                     },
-        //                 },
-        //                 TableCell {
-        //                     element: Element::Text {
-        //                         text: "Title".to_string(),
-        //                         size: 8,
-        //                     },
-        //                 },
-        //             ],
-        //         },
-        //         TableRow {
-        //             cells: vec![
-        //                 TableCell {
-        //                     element: Element::Text {
-        //                         text: "Paragraph".to_string(),
-        //                         size: 8,
-        //                     },
-        //                 },
-        //                 TableCell {
-        //                     element: Element::Text {
-        //                         text: "Text".to_string(),
-        //                         size: 8,
-        //                     },
-        //                 },
-        //             ],
-        //         },
-        //     ],
-        // },
-        // Element::List {
-        //     elements: vec![
-        //         crate::core::ListItem {
-        //             element: Element::Text {
-        //                 text: "List item 1".to_string(),
-        //                 size: 8,
-        //             },
-        //         },
-        //     ],
-        //     numbered: false,
-        // }
+            },
+            Element::Header {
+                level: 1,
+                text: "123".to_string(),
+            },
+            Element::Image {
+                bytes: Default::default(),
+                title: "".to_string(),
+                alt: "".to_string(),
+                image_type: ImageType::Png,
+            },
+            Element::Paragraph {
+                elements: vec![Element::Text {
+                    text: "Hello, world!".to_string(),
+                    size: 12,
+                }],
+            },
+            // Element::Table {
+            //     headers: vec![
+            //         TableHeader {
+            //             element: Element::Text {
+            //                 text: "Syntax".to_string(),
+            //                 size: 8,
+            //             },
+            //             width: 10.0,
+            //         },
+            //         TableHeader {
+            //             element: Element::Text {
+            //                 text: "Description".to_string(),
+            //                 size: 8,
+            //             },
+            //             width: 10.0,
+            //         },
+            //     ],
+            //     rows: vec![
+            //         TableRow {
+            //             cells: vec![
+            //                 TableCell {
+            //                     element: Element::Text {
+            //                         text: "Header".to_string(),
+            //                         size: 8,
+            //                     },
+            //                 },
+            //                 TableCell {
+            //                     element: Element::Text {
+            //                         text: "Title".to_string(),
+            //                         size: 8,
+            //                     },
+            //                 },
+            //             ],
+            //         },
+            //         TableRow {
+            //             cells: vec![
+            //                 TableCell {
+            //                     element: Element::Text {
+            //                         text: "Paragraph".to_string(),
+            //                         size: 8,
+            //                     },
+            //                 },
+            //                 TableCell {
+            //                     element: Element::Text {
+            //                         text: "Text".to_string(),
+            //                         size: 8,
+            //                     },
+            //                 },
+            //             ],
+            //         },
+            //     ],
+            // },
+            // Element::List {
+            //     elements: vec![
+            //         crate::core::ListItem {
+            //             element: Element::Text {
+            //                 text: "List item 1".to_string(),
+            //                 size: 8,
+            //             },
+            //         },
+            //     ],
+            //     numbered: false,
+            // }
         ];
         let doc = Document::new(elements);
         let generated_result = xml::Transformer::generate(&doc);
->>>>>>> 7f0ecf6c
         assert!(generated_result.is_ok());
         println!("{:?}", generated_result);
         println!("==========================");

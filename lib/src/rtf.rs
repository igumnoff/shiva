use std::collections::HashMap;
use crate::core::{Document, Element::{Header, Paragraph, Text}, TransformerTrait};

use rtf_parser::lexer::Lexer;
use rtf_parser::parser::Parser;




pub struct Transformer;

impl TransformerTrait for Transformer {
    fn parse(
        document: &bytes::Bytes,
    ) -> anyhow::Result<Document> {
        let data_str = std::str::from_utf8(document).unwrap();
        let tokens = Lexer::scan(&data_str).unwrap();
    
        // keeping the document in a box since it might contain huge data and also
        // for easy manipulation
        let mut document: Document = Document::new(vec![]);
        // initializing header levels
        let mut level = 1;
        for styleblock in Parser::new(tokens).parse().unwrap().body.as_slice() {
            if styleblock.painter.font_size >= 30 && styleblock.painter.bold == true {
                document.elements.push(Header {
                    level: level,
                    text: styleblock.text.to_owned(),
                });
                level += 1
            } else {
                {
                    document.elements.push(Paragraph {
                        elements: vec![Text {
                            text: styleblock.text.to_owned(),
                            size: styleblock.painter.font_size as u8,
                        }],
                    })
                }
            }   
    }
    Ok(document)
    }
    fn generate(
<<<<<<< HEAD
        _document: &Document,
    ) -> anyhow::Result<bytes::Bytes> {
        todo!();
=======
        document: &Document,
    ) -> anyhow::Result<(
        bytes::Bytes,
        std::collections::HashMap<String, bytes::Bytes>,
    )> {
        let mut rtf_content = String::new();

        rtf_content.push_str("{\\rtf1\\ansi\\deff0"); //the standard title of an RTF document, which indicates that it is an RTF document using ANSI characters and the default font
        for element in &document.elements {
            match element {

                Header { level, text} => {
                    let header_size = 30 + (*level as i32 * 2);

                    //formatting the string RTF
                    rtf_content.push_str(&format!(
                        "{{\\fs{}\\b {} \\b0}}\\par ",
                        header_size * 2,
                        text
                    ));
                }

                Paragraph { elements } => {
                    for elem in elements {
                        if let Text { text, size } = elem {
                            rtf_content.push_str(&format!(
                                "{{\\fs{} {}}}",
                                *size as i32 * 2,
                                text
                            ));
                        }
                    }
                    rtf_content.push_str("\\par ");
                }
                _ => {
                    eprintln!("Unknown element");
                }
            }
        }

        rtf_content.push_str("}");

        Ok((bytes::Bytes::from(rtf_content.into_bytes()), HashMap::new()))

>>>>>>> 4c748400
    }
}

#[cfg(test)]

mod test {
    use bytes::Bytes;

    use super::*;
    #[test]
    fn test() -> anyhow::Result<()> {
        let document = std::fs::read("test/data/document.rtf")?;
        let documents_bytes = Bytes::from(document);
<<<<<<< HEAD
        let parsed = Transformer::parse(&documents_bytes)?;
        let generated_result = crate::pdf::Transformer::generate(&parsed)?;
        std::fs::write("test/data/document_from_rtf.pdf", generated_result)?;
=======
        let parsed = Transformer::parse(&documents_bytes, &HashMap::new())?;
        let generated_result = crate::rtf::Transformer::generate(&parsed)?;
        std::fs::write("test/data/document_from_rtf.rtf", generated_result.0)?;
>>>>>>> 4c748400

        Ok(())
    }
}<|MERGE_RESOLUTION|>--- conflicted
+++ resolved
@@ -42,16 +42,10 @@
     Ok(document)
     }
     fn generate(
-<<<<<<< HEAD
-        _document: &Document,
-    ) -> anyhow::Result<bytes::Bytes> {
-        todo!();
-=======
         document: &Document,
-    ) -> anyhow::Result<(
-        bytes::Bytes,
-        std::collections::HashMap<String, bytes::Bytes>,
-    )> {
+    ) -> anyhow::Result<
+        bytes::Bytes
+    > {
         let mut rtf_content = String::new();
 
         rtf_content.push_str("{\\rtf1\\ansi\\deff0"); //the standard title of an RTF document, which indicates that it is an RTF document using ANSI characters and the default font
@@ -91,7 +85,6 @@
 
         Ok((bytes::Bytes::from(rtf_content.into_bytes()), HashMap::new()))
 
->>>>>>> 4c748400
     }
 }
 
@@ -105,15 +98,9 @@
     fn test() -> anyhow::Result<()> {
         let document = std::fs::read("test/data/document.rtf")?;
         let documents_bytes = Bytes::from(document);
-<<<<<<< HEAD
         let parsed = Transformer::parse(&documents_bytes)?;
-        let generated_result = crate::pdf::Transformer::generate(&parsed)?;
-        std::fs::write("test/data/document_from_rtf.pdf", generated_result)?;
-=======
-        let parsed = Transformer::parse(&documents_bytes, &HashMap::new())?;
         let generated_result = crate::rtf::Transformer::generate(&parsed)?;
-        std::fs::write("test/data/document_from_rtf.rtf", generated_result.0)?;
->>>>>>> 4c748400
+        std::fs::write("test/data/document_from_rtf.rtf", generated_result)?;
 
         Ok(())
     }
